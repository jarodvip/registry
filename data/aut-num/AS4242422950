aut-num:            AS4242422950
as-name:            SIS-DN42
descr:              SIS DN42 AS
admin-c:            CR-DN42
tech-c:             CR-DN42
<<<<<<< HEAD
mnt-by:             SIS-MNT
org:                ORG-SIS
remarks:            open for peerings, please contact admin-c
remarks:            WireGuard/GRE+IPsec only
=======
mnt-by:             SIS-ORG-MNT
remarks:            Peer with us! Contact admin-c for peering.
remarks:            Nuremberg, Germany. 1 GBit/s uplink.
remarks:            Inter-connected with franken.freifunk.net.
remarks:            Providing email, servers and website hosting.
source:             DN42
>>>>>>> 40cfa224
<|MERGE_RESOLUTION|>--- conflicted
+++ resolved
@@ -3,16 +3,8 @@
 descr:              SIS DN42 AS
 admin-c:            CR-DN42
 tech-c:             CR-DN42
-<<<<<<< HEAD
 mnt-by:             SIS-MNT
 org:                ORG-SIS
 remarks:            open for peerings, please contact admin-c
 remarks:            WireGuard/GRE+IPsec only
-=======
-mnt-by:             SIS-ORG-MNT
-remarks:            Peer with us! Contact admin-c for peering.
-remarks:            Nuremberg, Germany. 1 GBit/s uplink.
-remarks:            Inter-connected with franken.freifunk.net.
-remarks:            Providing email, servers and website hosting.
-source:             DN42
->>>>>>> 40cfa224
+source:             DN42