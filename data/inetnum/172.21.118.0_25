--- conflicted
+++ resolved
@@ -5,11 +5,6 @@
 admin-c:            ZLD-DN42
 tech-c:             ZLD-DN42
 mnt-by:             ZLD-MNT
-<<<<<<< HEAD
-nserver:            ns1.zld.dn42
-nserver:            ns2.zld.dn42
-=======
->>>>>>> 95b6bf8e
 status:             ASSIGNED
 cidr:               172.21.118.0/25
 source:             DN42