domain:             cr.dn42
admin-c:            CR-DN42
tech-c:             CR-DN42
mnt-by:             SIS-MNT
org:                ORG-SIS
nserver:            ns.2950.dn42
<<<<<<< HEAD
status:             CONNECT
=======
status:             EVALPEND 1503916020
source:             DN42
>>>>>>> 40cfa224
<|MERGE_RESOLUTION|>--- conflicted
+++ resolved
@@ -4,9 +4,5 @@
 mnt-by:             SIS-MNT
 org:                ORG-SIS
 nserver:            ns.2950.dn42
-<<<<<<< HEAD
 status:             CONNECT
-=======
-status:             EVALPEND 1503916020
-source:             DN42
->>>>>>> 40cfa224
+source:             DN42