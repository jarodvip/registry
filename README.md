--- conflicted
+++ resolved
@@ -1,21 +1,4 @@
-<<<<<<< HEAD
-# THE REGISTRY HAS MOVED
-https://git.dn42.dev/dn42/registry
-
-UPDATE YOUR BOOKMARKS.
-THIS COPY WILL BE GOING AWAY SOON.
-
-# Tips for a successful Pull Request
-1. Bonus: Randomly generate IPv6 prefix for new allocations to avoid RFC4193 section 3.2. violation ([script](https://git.dn42.us/dn42/repo-utils/src/master/ulagen.py))
-2. Squash your commits -- Keep the changes simple to read.
-3. Run the schema check -- Make sure the changes are valid! Run `./check-my-stuff YOUROWN-MNT`
-4. BONUS: install the commit hook! Run `./install-commit-hook YOUROWN-MNT`
-5. Sign your commit -- Makes it easier to verify. 
-6. Bonus: add your pgp fingerprint to your MNT `auth:      pgp-fingerprint  <pgp-fingerprint>` [[See XUU-MNT example](data/mntner/XUU-MNT)]
-7. ???
-8. Profit!
-=======
-*This repo is https://git.dn42.dev/dn42/registry  
+*This repo is https://git.dn42.dev/dn42/registry
 If you are using a different url, please update as soon as possible*
 
 # Guide for creating a Pull Request
@@ -29,9 +12,9 @@
 2. **Create a branch for your changes**
 
 The name of the branch ***must*** follow a specific format:
-`<username>-YYYYMMDD/<name>`  
- - `<username>` is your gitea username.  
- - `YYYYMMDD` is the current date.  
+`<username>-YYYYMMDD/<name>`
+ - `<username>` is your gitea username.
+ - `YYYYMMDD` is the current date.
  - `<name>` is a descriptive name for your change.
 
 The branch must be created in the registry on the date described in the branch name, so create the branch and push it to the registry immediately.
@@ -67,7 +50,7 @@
 
 4. **Push your changes back to the registry**
 
-Remember to squash your commits and sign them using your MNTNER [authentication method](https://dn42.dev/howto/Registry-Authentication).  
+Remember to squash your commits and sign them using your MNTNER [authentication method](https://dn42.dev/howto/Registry-Authentication).
 It is also good practice to rebase your work on top of any other changes that may have happened on the master branch.
 
 ```sh
@@ -77,7 +60,7 @@
 
 # ensure you are using your new branch
 
-git checkout burble-20200704/mychange 
+git checkout burble-20200704/mychange
 
 # rebase your branch on top of the master
 #
@@ -101,17 +84,17 @@
 
 If you are using SSH authentication, please post the full commit hash that you signed and SSH signature in to the PR comments.
 
-Your changes will now go through automatic checking and then manual review by the registry maintainers. 
+Your changes will now go through automatic checking and then manual review by the registry maintainers.
 
 6. **Making updates**
 
-If you need to change your PR to fix review issues simply make the updates to your branch and follow the process in (4) to rebase, squash and sign your changes again.  
-Please remember to do this for every update. 
+If you need to change your PR to fix review issues simply make the updates to your branch and follow the process in (4) to rebase, squash and sign your changes again.
+Please remember to do this for every update.
 
 
 # Gitea Usage
 
-The DN42 registry is a community resource for *your* benefit.  
+The DN42 registry is a community resource for *your* benefit.
 Whilst registered users are free to create and use their own repositories, please be considerate in your usage.
 
  - Repositories should be related to DN42
@@ -120,11 +103,10 @@
 
 # Data Privacy
 
-Gitea and the DN42 registry contains personal information for users who are registered in DN42; this information is stored in Canada and viewable by any registered member. In addition, anyone with access to the repository is able to make their own copies of the registry, which they may then process or transfer in arbitrary ways. You must assume that all data entered in to the registry cannot be kept private and will be made publically available. 
+Gitea and the DN42 registry contains personal information for users who are registered in DN42; this information is stored in Canada and viewable by any registered member. In addition, anyone with access to the repository is able to make their own copies of the registry, which they may then process or transfer in arbitrary ways. You must assume that all data entered in to the registry cannot be kept private and will be made publically available.
 
-Any personal information stored in the registry is optional and voluntarily provided by you. Whilst the registry maintainers will make best efforts to update or delete personal data, you must accept that the technical restrictions of git may make this impossible and that your information will likely have been distributed beyond the control of the registry maintainers.  
+Any personal information stored in the registry is optional and voluntarily provided by you. Whilst the registry maintainers will make best efforts to update or delete personal data, you must accept that the technical restrictions of git may make this impossible and that your information will likely have been distributed beyond the control of the registry maintainers.
 
 If this is not acceptable for you, you must not upload your personal details to the registry.
 
-All registered users have the capability to make copies of the registry data for their own use. Should you do this, you must ensure that any copies are deleted when no longer required and that you will make best efforts to update or delete personal data when requested.
->>>>>>> 4fba1158
+All registered users have the capability to make copies of the registry data for their own use. Should you do this, you must ensure that any copies are deleted when no longer required and that you will make best efforts to update or delete personal data when requested.