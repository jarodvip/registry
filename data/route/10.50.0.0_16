--- conflicted
+++ resolved
@@ -1,11 +1,6 @@
 route:              10.50.0.0/16
 descr:              FF Franken
 origin:             AS4242422950
-<<<<<<< HEAD
 mnt-by:             SIS-MNT
 tech-c:             CR-DN42
-=======
-mnt-by:             SIS-ORG-MNT
-tech-c:             CR-DN42
-source:             ICVPN
->>>>>>> 40cfa224
+source:             ICVPN